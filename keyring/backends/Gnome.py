--- conflicted
+++ resolved
@@ -1,7 +1,7 @@
 import os
 
 try:
-    import gnomekeyring
+    from gi.repository import GnomeKeyring
 except ImportError:
     pass
 
@@ -16,7 +16,6 @@
     # Use None for the default keyring.
     KEYRING_NAME = None
 
-<<<<<<< HEAD
     requisite_vars = [
         'GNOME_KEYRING_CONTROL',
         'DISPLAY',
@@ -37,29 +36,10 @@
         environment.
         """
         return set(cls.requisite_vars).issubset(os.environ)
-=======
-    def supported(self):
-        try:
-            from gi.repository import GnomeKeyring
-        except ImportError:
-            return -1
-        else:
-            if ("GNOME_KEYRING_CONTROL" in os.environ and
-                "DISPLAY" in os.environ and
-                "DBUS_SESSION_BUS_ADDRESS" in os.environ):
-                return 1
-            else:
-                return 0
->>>>>>> 45de6e80
 
     def get_password(self, service, username):
         """Get password of the username for the service
         """
-<<<<<<< HEAD
-=======
-        from gi.repository import GnomeKeyring
-
->>>>>>> 45de6e80
         service = self._safe_string(service)
         username = self._safe_string(username)
         attrs = GnomeKeyring.Attribute.list_new()
@@ -82,11 +62,6 @@
     def set_password(self, service, username, password):
         """Set password for the username of the service
         """
-<<<<<<< HEAD
-=======
-        from gi.repository import GnomeKeyring
-
->>>>>>> 45de6e80
         service = self._safe_string(service)
         username = self._safe_string(username)
         password = self._safe_string(password)
@@ -104,22 +79,12 @@
     def delete_password(self, service, username):
         """Delete the password for the username of the service.
         """
-<<<<<<< HEAD
-        try:
-            items = gnomekeyring.find_network_password_sync(username, service)
-            for current in items:
-                gnomekeyring.item_delete_sync(current['keyring'],
-                                              current['item_id'])
-        except gnomekeyring.NoMatchError:
-=======
-        from gi.repository import GnomeKeyring
         attrs = GnomeKeyring.Attribute.list_new()
         GnomeKeyring.Attribute.list_append_string(attrs, 'user', username)
         GnomeKeyring.Attribute.list_append_string(attrs, 'domain', service)
         result, items = GnomeKeyring.find_items_sync(
             GnomeKeyring.ItemType.NETWORK_PASSWORD, attrs)
         if result == GnomeKeyring.Result.NO_MATCH:
->>>>>>> 45de6e80
             raise PasswordDeleteError("Password not found")
         for current in items:
             result = GnomeKeyring.item_delete_sync(current.keyring,
