--- conflicted
+++ resolved
@@ -15,13 +15,10 @@
 * Jérôme Laheurte
 * Jake Basile
 * Jelmer Vernooij
-<<<<<<< HEAD
 * André Sintzoff
 * Thomas Kluyver
 * Sebastian Ramacher
 * Robert Leftwich
 * Kyle Stark
 * Daniel Holth
-=======
-* Manuel de la Peña
->>>>>>> da25db1d
+* Manuel de la Peña